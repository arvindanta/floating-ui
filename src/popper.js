--- conflicted
+++ resolved
@@ -98,136 +98,10 @@
  * @param {Boolean} [options.removeOnDestroy=false]
  *      Set to true if you want to automatically remove the popper when you call the `destroy` method.
  */
-<<<<<<< HEAD
 export default class Popper {
     constructor(reference, popper, options = {}) {
         this.reference = reference.jquery ? reference[0] : reference;
-        this.state = {};
-=======
-
-//
-// Cross module loader
-// Supported: Node, AMD, Browser globals
-//
-;(function (root, factory) {
-    if (typeof define === 'function' && define.amd) {
-        // AMD. Register as an anonymous module.
-        define(factory);
-    } else if (typeof module === 'object' && module.exports) {
-        // Node. Does not work with strict CommonJS, but
-        // only CommonJS-like environments that support module.exports,
-        // like Node.
-        module.exports = factory();
-    } else {
-        // Browser globals (root is window)
-        root.Popper = factory();
-    }
-}(this, function () {
-
-    'use strict';
-
-    var root = window;
-
-    // default options
-    var DEFAULTS = {
-        // placement of the popper
-        placement: 'bottom',
-
-        gpuAcceleration: true,
-
-        // shift popper from its origin by the given amount of pixels (can be negative)
-        offset: 0,
-
-        // the element which will act as boundary of the popper
-        boundariesElement: 'viewport',
-
-        // amount of pixel used to define a minimum distance between the boundaries and the popper
-        boundariesPadding: 5,
-
-        // popper will try to prevent overflow following this order,
-        // by default, then, it could overflow on the left and on top of the boundariesElement
-        preventOverflowOrder: ['left', 'right', 'top', 'bottom'],
-
-        // the behavior used by flip to change the placement of the popper
-        flipBehavior: 'flip',
-
-        arrowElement: '[x-arrow]',
-
-        // list of functions used to modify the offsets before they are applied to the popper
-        modifiers: [ 'shift', 'offset', 'preventOverflow', 'keepTogether', 'arrow', 'flip', 'applyStyle'],
-
-        modifiersIgnored: [],
-    };
-
-    /**
-     * Create a new Popper.js instance
-     * @constructor Popper
-     * @param {HTMLElement} reference - The reference element used to position the popper
-     * @param {HTMLElement|Object} popper
-     *      The HTML element used as popper, or a configuration used to generate the popper.
-     * @param {String} [popper.tagName='div'] The tag name of the generated popper.
-     * @param {Array} [popper.classNames=['popper']] Array of classes to apply to the generated popper.
-     * @param {Array} [popper.attributes] Array of attributes to apply, specify `attr:value` to assign a value to it.
-     * @param {HTMLElement|String} [popper.parent=window.document.body] The parent element, given as HTMLElement or as query string.
-     * @param {String} [popper.content=''] The content of the popper, it can be text, html, or node; if it is not text, set `contentType` to `html` or `node`.
-     * @param {String} [popper.contentType='text'] If `html`, the `content` will be parsed as HTML. If `node`, it will be appended as-is.
-     * @param {String} [popper.arrowTagName='div'] Same as `popper.tagName` but for the arrow element.
-     * @param {Array} [popper.arrowClassNames='popper__arrow'] Same as `popper.classNames` but for the arrow element.
-     * @param {String} [popper.arrowAttributes=['x-arrow']] Same as `popper.attributes` but for the arrow element.
-     * @param {Object} options
-     * @param {String} [options.placement=bottom]
-     *      Placement of the popper accepted values: `top(-start, -end), right(-start, -end), bottom(-start, -right),
-     *      left(-start, -end)`
-     *
-     * @param {HTMLElement|String} [options.arrowElement='[x-arrow]']
-     *      The DOM Node used as arrow for the popper, or a CSS selector used to get the DOM node. It must be child of
-     *      its parent Popper. Popper.js will apply to the given element the style required to align the arrow with its
-     *      reference element.
-     *      By default, it will look for a child node of the popper with the `x-arrow` attribute.
-     *
-     * @param {Boolean} [options.gpuAcceleration=true]
-     *      When this property is set to true, the popper position will be applied using CSS3 translate3d, allowing the
-     *      browser to use the GPU to accelerate the rendering.
-     *      If set to false, the popper will be placed using `top` and `left` properties, not using the GPU.
-     *
-     * @param {Number} [options.offset=0]
-     *      Amount of pixels the popper will be shifted (can be negative).
-     *
-     * @param {String|Element} [options.boundariesElement='viewport']
-     *      The element which will define the boundaries of the popper position, the popper will never be placed outside
-     *      of the defined boundaries (except if `keepTogether` is enabled)
-     *
-     * @param {Number} [options.boundariesPadding=5]
-     *      Additional padding for the boundaries
-     *
-     * @param {Array} [options.preventOverflowOrder=['left', 'right', 'top', 'bottom']]
-     *      Order used when Popper.js tries to avoid overflows from the boundaries, they will be checked in order,
-     *      this means that the last ones will never overflow
-     *
-     * @param {String|Array} [options.flipBehavior='flip']
-     *      The behavior used by the `flip` modifier to change the placement of the popper when the latter is trying to
-     *      overlap its reference element. Defining `flip` as value, the placement will be flipped on
-     *      its axis (`right - left`, `top - bottom`).
-     *      You can even pass an array of placements (eg: `['right', 'left', 'top']` ) to manually specify
-     *      how alter the placement when a flip is needed. (eg. in the above example, it would first flip from right to left,
-     *      then, if even in its new placement, the popper is overlapping its reference element, it will be moved to top)
-     *
-     * @param {Array} [options.modifiers=[ 'shift', 'offset', 'preventOverflow', 'keepTogether', 'arrow', 'flip', 'applyStyle']]
-     *      List of functions used to modify the data before they are applied to the popper, add your custom functions
-     *      to this array to edit the offsets and placement.
-     *      The function should reflect the @params and @returns of preventOverflow
-     *
-     * @param {Array} [options.modifiersIgnored=[]]
-     *      Put here any built-in modifier name you want to exclude from the modifiers list
-     *      The function should reflect the @params and @returns of preventOverflow
-     *
-     * @param {Boolean} [options.removeOnDestroy=false]
-     *      Set to true if you want to automatically remove the popper when you call the `destroy` method.
-     */
-    function Popper(reference, popper, options) {
-        this._reference = reference.jquery ? reference[0] : reference;
         this.state = { onCreateCalled: false };
->>>>>>> a477029a
 
         this.popper = popper.jquery ? popper[0] : popper;
 
@@ -279,33 +153,14 @@
     update() {
         var data = { instance: this, styles: {} };
 
-<<<<<<< HEAD
-        // store placement inside the data object, modifiers will be able to edit `placement` if needed
-        // and refer to _originalPlacement to know the original value
-        data.placement = this.options.placement;
-        data.originalPlacement = this.options.placement;
-
-        // compute the popper and reference offsets and put them inside data.offsets
-        data.offsets = getOffsets(this.state, this.popper, this.reference, data.placement);
-
-        // get boundaries
-        data.boundaries = getBoundaries(this.popper, data, this.options.boundariesPadding, this.options.boundariesElement);
-
-        data = runModifiers(this.modifiers, this.options, data);
-
-        if (typeof this.state.updateCallback === 'function') {
-            this.state.updateCallback(data);
-        }
-    }
-=======
         // make sure to apply the popper position before any computation
-        this.state.position = this._getPosition(this._popper, this._reference);
-        setStyle(this._popper, { position: this.state.position});
+        this.state.position = getPosition(this.popper, this.reference);
+        setStyle(this.popper, { position: this.state.position});
 
         // to avoid useless computations we throttle the popper position refresh to 60fps
-        root.requestAnimationFrame(function() {
-            var now = root.performance.now();
-            if(now - this.state.lastFrame <= 16) {
+        window.requestAnimationFrame(() => {
+            const now = window.performance.now();
+            if (now - this.state.lastFrame <= 16) {
                 // this update fired to early! drop it
                 return;
             }
@@ -313,31 +168,30 @@
 
             // store placement inside the data object, modifiers will be able to edit `placement` if needed
             // and refer to _originalPlacement to know the original value
-            data.placement = this._options.placement;
-            data._originalPlacement = this._options.placement;
-
-            // compute the popper and trigger offsets and put them inside data.offsets
-            data.offsets = this._getOffsets(this._popper, this._reference, data.placement);
+            data.placement = this.options.placement;
+            data._originalPlacement = this.options.placement;
+
+            // compute the popper and reference offsets and put them inside data.offsets
+            data.offsets = getOffsets(this.state, this.popper, this.reference, data.placement);
 
             // get boundaries
-            data.boundaries = this._getBoundaries(data, this._options.boundariesPadding, this._options.boundariesElement);
-
-            data = this.runModifiers(data, this._options.modifiers);
-
-            if (!isFunction(this.state.createCalback)) {
+            data.boundaries = getBoundaries(this.popper, data, this.options.boundariesPadding, this.options.boundariesElement);
+
+            // run the modifiers
+            data = runModifiers(this.modifiers, this.options, data);
+
+            // the first `update` will call `onCreate` callback
+            // the other ones will call `onUpdate` callback
+            if (this.state.onCreateCalled === false && isFunction(this.state.createCalback)) {
                 this.state.onCreateCalled = true;
-            }
-            if (!this.state.onCreateCalled) {
+                this.state.createCalback(data.instance);
+            } else if (this.state.onCreateCalled === true && isFunction(this.state.updateCallback)) {
+                this.state.updateCallback(data);
+            } else {
                 this.state.onCreateCalled = true;
-                if (isFunction(this.state.createCalback)) {
-                    this.state.createCalback(this);
-                }
-            } else if (isFunction(this.state.updateCallback)) {
-                this.state.updateCallback(data);
-            }
-        }.bind(this));
-    };
->>>>>>> a477029a
+            }
+        });
+    }
 
     /**
      * If a function is passed, it will be executed after the initialization of popper with as first argument the Popper instance.
@@ -368,464 +222,6 @@
      * Destroy the popper
      * @method
      * @memberof Popper
-<<<<<<< HEAD
-=======
-     * @returns {Boolean}
-     */
-
-    Popper.prototype.isModifierRequired = function(requesting, requested) {
-        var index = getArrayKeyIndex(this._options.modifiers, requesting);
-        return !!this._options.modifiers.slice(0, index).filter(function(modifier) {
-            return modifier === requested;
-        }).length;
-    };
-
-    //
-    // Modifiers
-    //
-
-    /**
-     * Modifiers list
-     * @namespace Popper.modifiers
-     * @memberof Popper
-     * @type {Object}
-     */
-    Popper.prototype.modifiers = {};
-
-    /**
-     * Apply the computed styles to the popper element
-     * @method
-     * @memberof Popper.modifiers
-     * @argument {Object} data - The data object generated by `update` method
-     * @returns {Object} The same data object
-     */
-    Popper.prototype.modifiers.applyStyle = function(data) {
-        // apply the final offsets to the popper
-        // NOTE: 1 DOM access here
-        var styles = {
-            position: data.offsets.popper.position
-        };
-
-        // round top and left to avoid blurry text
-        var left = Math.round(data.offsets.popper.left);
-        var top = Math.round(data.offsets.popper.top);
-
-        // if gpuAcceleration is set to true and transform is supported, we use `translate3d` to apply the position to the popper
-        // we automatically use the supported prefixed version if needed
-        var prefixedProperty;
-        if (this._options.gpuAcceleration && (prefixedProperty = getSupportedPropertyName('transform'))) {
-            styles[prefixedProperty] = 'translate3d(' + left + 'px, ' + top + 'px, 0)';
-            styles.top = 0;
-            styles.left = 0;
-        }
-        // othwerise, we use the standard `left` and `top` properties
-        else {
-            styles.left =left;
-            styles.top = top;
-        }
-
-        // any property present in `data.styles` will be applied to the popper,
-        // in this way we can make the 3rd party modifiers add custom styles to it
-        // Be aware, modifiers could override the properties defined in the previous
-        // lines of this modifier!
-        Object.assign(styles, data.styles);
-
-        setStyle(this._popper, styles);
-
-        // set an attribute which will be useful to style the tooltip (use it to properly position its arrow)
-        // NOTE: 1 DOM access here
-        this._popper.setAttribute('x-placement', data.placement);
-
-        // if the arrow modifier is required and the arrow style has been computed, apply the arrow style
-        if (this.isModifierRequired(this.modifiers.applyStyle, this.modifiers.arrow) && data.offsets.arrow) {
-            setStyle(data.arrowElement, data.offsets.arrow);
-        }
-
-        // return the data object to allow chaining of other modifiers
-        return data;
-    };
-
-    /**
-     * Modifier used to shift the popper on the start or end of its reference element side
-     * @method
-     * @memberof Popper.modifiers
-     * @argument {Object} data - The data object generated by `update` method
-     * @returns {Object} The data object, properly modified
-     */
-    Popper.prototype.modifiers.shift = function(data) {
-        var placement = data.placement;
-        var basePlacement = placement.split('-')[0];
-        var shiftVariation = placement.split('-')[1];
-
-        // if shift shiftVariation is specified, run the modifier
-        if (shiftVariation) {
-            var reference = data.offsets.reference;
-            var popper = getPopperClientRect(data.offsets.popper);
-
-            var shiftOffsets = {
-                y: {
-                    start:  { top: reference.top },
-                    end:    { top: reference.top + reference.height - popper.height }
-                },
-                x: {
-                    start:  { left: reference.left },
-                    end:    { left: reference.left + reference.width - popper.width }
-                }
-            };
-
-            var axis = ['bottom', 'top'].indexOf(basePlacement) !== -1 ? 'x' : 'y';
-
-            data.offsets.popper = Object.assign(popper, shiftOffsets[axis][shiftVariation]);
-        }
-
-        return data;
-    };
-
-
-    /**
-     * Modifier used to make sure the popper does not overflows from it's boundaries
-     * @method
-     * @memberof Popper.modifiers
-     * @argument {Object} data - The data object generated by `update` method
-     * @returns {Object} The data object, properly modified
-     */
-    Popper.prototype.modifiers.preventOverflow = function(data) {
-        var order = this._options.preventOverflowOrder;
-        var popper = getPopperClientRect(data.offsets.popper);
-
-        var check = {
-            left: function() {
-                var left = popper.left;
-                if (popper.left < data.boundaries.left) {
-                    left = Math.max(popper.left, data.boundaries.left);
-                }
-                return { left: left };
-            },
-            right: function() {
-                var left = popper.left;
-                if (popper.right > data.boundaries.right) {
-                    left = Math.min(popper.left, data.boundaries.right - popper.width);
-                }
-                return { left: left };
-            },
-            top: function() {
-                var top = popper.top;
-                if (popper.top < data.boundaries.top) {
-                    top = Math.max(popper.top, data.boundaries.top);
-                }
-                return { top: top };
-            },
-            bottom: function() {
-                var top = popper.top;
-                if (popper.bottom > data.boundaries.bottom) {
-                    top = Math.min(popper.top, data.boundaries.bottom - popper.height);
-                }
-                return { top: top };
-            }
-        };
-
-        order.forEach(function(direction) {
-            data.offsets.popper = Object.assign(popper, check[direction]());
-        });
-
-        return data;
-    };
-
-    /**
-     * Modifier used to make sure the popper is always near its reference
-     * @method
-     * @memberof Popper.modifiers
-     * @argument {Object} data - The data object generated by _update method
-     * @returns {Object} The data object, properly modified
-     */
-    Popper.prototype.modifiers.keepTogether = function(data) {
-        var popper  = getPopperClientRect(data.offsets.popper);
-        var reference = data.offsets.reference;
-        var f = Math.floor;
-
-        if (popper.right < f(reference.left)) {
-            data.offsets.popper.left = f(reference.left) - popper.width;
-        }
-        if (popper.left > f(reference.right)) {
-            data.offsets.popper.left = f(reference.right);
-        }
-        if (popper.bottom < f(reference.top)) {
-            data.offsets.popper.top = f(reference.top) - popper.height;
-        }
-        if (popper.top > f(reference.bottom)) {
-            data.offsets.popper.top = f(reference.bottom);
-        }
-
-        return data;
-    };
-
-    /**
-     * Modifier used to flip the placement of the popper when the latter is starting overlapping its reference element.
-     * Requires the `preventOverflow` modifier before it in order to work.
-     * **NOTE:** This modifier will run all its previous modifiers everytime it tries to flip the popper!
-     * @method
-     * @memberof Popper.modifiers
-     * @argument {Object} data - The data object generated by _update method
-     * @returns {Object} The data object, properly modified
-     */
-    Popper.prototype.modifiers.flip = function(data) {
-        // check if preventOverflow is in the list of modifiers before the flip modifier.
-        // otherwise flip would not work as expected.
-        if (!this.isModifierRequired(this.modifiers.flip, this.modifiers.preventOverflow)) {
-            console.warn('WARNING: preventOverflow modifier is required by flip modifier in order to work, be sure to include it before flip!');
-            return data;
-        }
-
-        if (data.flipped && data.placement === data._originalPlacement) {
-            // seems like flip is trying to loop, probably there's not enough space on any of the flippable sides
-            return data;
-        }
-
-        var placement = data.placement.split('-')[0];
-        var placementOpposite = getOppositePlacement(placement);
-        var variation = data.placement.split('-')[1] || '';
-
-        var flipOrder = [];
-        if(this._options.flipBehavior === 'flip') {
-            flipOrder = [
-                placement,
-                placementOpposite
-            ];
-        } else {
-            flipOrder = this._options.flipBehavior;
-        }
-
-        flipOrder.forEach(function(step, index) {
-            if (placement !== step || flipOrder.length === index + 1) {
-                return;
-            }
-
-            placement = data.placement.split('-')[0];
-            placementOpposite = getOppositePlacement(placement);
-
-            var popperOffsets = getPopperClientRect(data.offsets.popper);
-
-            // this boolean is used to distinguish right and bottom from top and left
-            // they need different computations to get flipped
-            var a = ['right', 'bottom'].indexOf(placement) !== -1;
-
-            // using Math.floor because the reference offsets may contain decimals we are not going to consider here
-            if (
-                a && Math.floor(data.offsets.reference[placement]) > Math.floor(popperOffsets[placementOpposite]) ||
-                !a && Math.floor(data.offsets.reference[placement]) < Math.floor(popperOffsets[placementOpposite])
-            ) {
-                // we'll use this boolean to detect any flip loop
-                data.flipped = true;
-                data.placement = flipOrder[index + 1];
-                if (variation) {
-                    data.placement += '-' + variation;
-                }
-                data.offsets.popper = this._getOffsets(this._popper, this._reference, data.placement).popper;
-
-                data = this.runModifiers(data, this._options.modifiers, this._flip);
-            }
-        }.bind(this));
-        return data;
-    };
-
-    /**
-     * Modifier used to add an offset to the popper, useful if you more granularity positioning your popper.
-     * The offsets will shift the popper on the side of its reference element.
-     * @method
-     * @memberof Popper.modifiers
-     * @argument {Object} data - The data object generated by _update method
-     * @returns {Object} The data object, properly modified
-     */
-    Popper.prototype.modifiers.offset = function(data) {
-        var offset = this._options.offset;
-        var popper  = data.offsets.popper;
-
-        if (data.placement.indexOf('left') !== -1) {
-            popper.top -= offset;
-        }
-        else if (data.placement.indexOf('right') !== -1) {
-            popper.top += offset;
-        }
-        else if (data.placement.indexOf('top') !== -1) {
-            popper.left -= offset;
-        }
-        else if (data.placement.indexOf('bottom') !== -1) {
-            popper.left += offset;
-        }
-        return data;
-    };
-
-    /**
-     * Modifier used to move the arrows on the edge of the popper to make sure them are always between the popper and the reference element
-     * It will use the CSS outer size of the arrow element to know how many pixels of conjuction are needed
-     * @method
-     * @memberof Popper.modifiers
-     * @argument {Object} data - The data object generated by _update method
-     * @returns {Object} The data object, properly modified
-     */
-    Popper.prototype.modifiers.arrow = function(data) {
-        var arrow  = this._options.arrowElement;
-
-        // if the arrowElement is a string, suppose it's a CSS selector
-        if (typeof arrow === 'string') {
-            arrow = this._popper.querySelector(arrow);
-        }
-
-        // if arrow element is not found, don't run the modifier
-        if (!arrow) {
-            return data;
-        }
-
-        // the arrow element must be child of its popper
-        if (!this._popper.contains(arrow)) {
-            console.warn('WARNING: `arrowElement` must be child of its popper element!');
-            return data;
-        }
-
-        // arrow depends on keepTogether in order to work
-        if (!this.isModifierRequired(this.modifiers.arrow, this.modifiers.keepTogether)) {
-            console.warn('WARNING: keepTogether modifier is required by arrow modifier in order to work, be sure to include it before arrow!');
-            return data;
-        }
-
-        var arrowStyle  = {};
-        var placement   = data.placement.split('-')[0];
-        var popper      = getPopperClientRect(data.offsets.popper);
-        var reference   = data.offsets.reference;
-        var isVertical  = ['left', 'right'].indexOf(placement) !== -1;
-
-        var len         = isVertical ? 'height' : 'width';
-        var side        = isVertical ? 'top' : 'left';
-        var altSide     = isVertical ? 'left' : 'top';
-        var opSide      = isVertical ? 'bottom' : 'right';
-        var arrowSize   = getOuterSizes(arrow)[len];
-
-        //
-        // extends keepTogether behavior making sure the popper and its reference have enough pixels in conjuction
-        //
-
-        // top/left side
-        if (reference[opSide] - arrowSize < popper[side]) {
-            data.offsets.popper[side] -= popper[side] - (reference[opSide] - arrowSize);
-        }
-        // bottom/right side
-        if (reference[side] + arrowSize > popper[opSide]) {
-            data.offsets.popper[side] += (reference[side] + arrowSize) - popper[opSide];
-        }
-
-        // compute center of the popper
-        var center = reference[side] + (reference[len] / 2) - (arrowSize / 2);
-
-        // Compute the sideValue using the updated popper offsets
-        var sideValue = center - getPopperClientRect(data.offsets.popper)[side];
-
-        // prevent arrow from being placed not contiguously to its popper
-        sideValue = Math.max(Math.min(popper[len] - arrowSize, sideValue), 0);
-        arrowStyle[side] = sideValue;
-        arrowStyle[altSide] = ''; // make sure to remove any old style from the arrow
-
-        data.offsets.arrow = arrowStyle;
-        data.arrowElement = arrow;
-
-        return data;
-    };
-
-
-    //
-    // Helpers
-    //
-
-    /**
-     * Get the outer sizes of the given element (offset size + margins)
-     * @function
-     * @ignore
-     * @argument {Element} element
-     * @returns {Object} object containing width and height properties
-     */
-    function getOuterSizes(element) {
-        // NOTE: 1 DOM access here
-        var _display = element.style.display, _visibility = element.style.visibility;
-        element.style.display = 'block'; element.style.visibility = 'hidden';
-        var calcWidthToForceRepaint = element.offsetWidth;
-
-        // original method
-        var styles = root.getComputedStyle(element);
-        var x = parseFloat(styles.marginTop) + parseFloat(styles.marginBottom);
-        var y = parseFloat(styles.marginLeft) + parseFloat(styles.marginRight);
-        var result = { width: element.offsetWidth + y, height: element.offsetHeight + x };
-
-        // reset element styles
-        element.style.display = _display; element.style.visibility = _visibility;
-        return result;
-    }
-
-    /**
-     * Get the opposite placement of the given one/
-     * @function
-     * @ignore
-     * @argument {String} placement
-     * @returns {String} flipped placement
-     */
-    function getOppositePlacement(placement) {
-        var hash = {left: 'right', right: 'left', bottom: 'top', top: 'bottom' };
-        return placement.replace(/left|right|bottom|top/g, function(matched){
-            return hash[matched];
-        });
-    }
-
-    /**
-     * Given the popper offsets, generate an output similar to getBoundingClientRect
-     * @function
-     * @ignore
-     * @argument {Object} popperOffsets
-     * @returns {Object} ClientRect like output
-     */
-    function getPopperClientRect(popperOffsets) {
-        var offsets = Object.assign({}, popperOffsets);
-        offsets.right = offsets.left + offsets.width;
-        offsets.bottom = offsets.top + offsets.height;
-        return offsets;
-    }
-
-    /**
-     * Given an array and the key to find, returns its index
-     * @function
-     * @ignore
-     * @argument {Array} arr
-     * @argument keyToFind
-     * @returns index or null
-     */
-    function getArrayKeyIndex(arr, keyToFind) {
-        var i = 0, key;
-        for (key in arr) {
-            if (arr[key] === keyToFind) {
-                return i;
-            }
-            i++;
-        }
-        return null;
-    }
-
-    /**
-     * Get CSS computed property of the given element
-     * @function
-     * @ignore
-     * @argument {Eement} element
-     * @argument {String} property
-     */
-    function getStyleComputedProperty(element, property) {
-        // NOTE: 1 DOM access here
-        var css = root.getComputedStyle(element, null);
-        return css[property];
-    }
-
-    /**
-     * Returns the offset parent of the given element
-     * @function
-     * @ignore
-     * @argument {Element} element
-     * @returns {Element} offset parent
->>>>>>> a477029a
      */
     destroy() {
         this.popper.removeAttribute('x-placement');
@@ -890,43 +286,33 @@
                     }
                 }
             }
-<<<<<<< HEAD
             return to;
         }
     });
 }
-=======
-        });
-    }
-
-    if (!root.requestAnimationFrame) {
-        /* jshint ignore:start */
-        var lastTime = 0;
-        var vendors = ['ms', 'moz', 'webkit', 'o'];
-        for(var x = 0; x < vendors.length && !root.requestAnimationFrame; ++x) {
-            root.requestAnimationFrame = root[vendors[x]+'RequestAnimationFrame'];
-            root.cancelAnimationFrame = root[vendors[x]+'CancelAnimationFrame'] || root[vendors[x]+'CancelRequestAnimationFrame'];
-        }
-
-        if (!root.requestAnimationFrame) {
-            root.requestAnimationFrame = function(callback, element) {
-                var currTime = new Date().getTime();
-                var timeToCall = Math.max(0, 16 - (currTime - lastTime));
-                var id = root.setTimeout(function() { callback(currTime + timeToCall); },
-                                           timeToCall);
-                lastTime = currTime + timeToCall;
-                return id;
-            };
-        }
-
-        if (!root.cancelAnimationFrame) {
-            root.cancelAnimationFrame = function(id) {
-                clearTimeout(id);
-            };
-        }
-        /* jshint ignore:end */
-    }
-
-    return Popper;
-}));
->>>>>>> a477029a
+
+if (!window.requestAnimationFrame) {
+    var lastTime = 0;
+    var vendors = ['ms', 'moz', 'webkit', 'o'];
+    for(var x = 0; x < vendors.length && !window.requestAnimationFrame; ++x) {
+        window.requestAnimationFrame = window[vendors[x]+'RequestAnimationFrame'];
+        window.cancelAnimationFrame = window[vendors[x]+'CancelAnimationFrame'] || window[vendors[x]+'CancelRequestAnimationFrame'];
+    }
+
+    if (!window.requestAnimationFrame) {
+        window.requestAnimationFrame = function(callback) {
+            var currTime = new Date().getTime();
+            var timeToCall = Math.max(0, 16 - (currTime - lastTime));
+            var id = window.setTimeout(function() { callback(currTime + timeToCall); },
+                                       timeToCall);
+            lastTime = currTime + timeToCall;
+            return id;
+        };
+    }
+
+    if (!window.cancelAnimationFrame) {
+        window.cancelAnimationFrame = function(id) {
+            clearTimeout(id);
+        };
+    }
+}