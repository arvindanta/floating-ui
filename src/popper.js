--- conflicted
+++ resolved
@@ -87,19 +87,11 @@
      * @param {Array} [popper.classNames=['popper']] Array of classes to apply to the generated popper.
      * @param {Array} [popper.attributes] Array of attributes to apply, specify `attr:value` to assign a value to it.
      * @param {HTMLElement|String} [popper.parent=window.document.body] The parent element, given as HTMLElement or as query string.
-<<<<<<< HEAD
      * @param {String} [popper.content=''] The content of the popper, it can be text, html, or node; if it is not text, set `contentType` to `html` or `node`.
      * @param {String} [popper.contentType='text'] If `html`, the `content` will be parsed as HTML. If `node`, it will be appended as-is.
-     * @param {String} [popper.arrow.tagName='div'] Same as `popper.tagName` but for the arrow element.
-     * @param {Array} [popper.arrow.classNames='popper__arrow'] Same as `popper.classNames` but for the arrow element.
-     * @param {String} [popper.arrow.attributes=['x-arrow']] Same as `popper.attributes` but for the arrow element.
-=======
-     * @param {String} [popper.content=''] The content of the popper, it can be text or HTML, in case of HTML, enable `allowHtml`.
-     * @param {Boolean} [popper.allowHtml=false] If set to true, the `content` will be parsed as HTML.
      * @param {String} [popper.arrowTagName='div'] Same as `popper.tagName` but for the arrow element.
      * @param {Array} [popper.arrowClassNames='popper__arrow'] Same as `popper.classNames` but for the arrow element.
      * @param {String} [popper.arrowAttributes=['x-arrow']] Same as `popper.attributes` but for the arrow element.
->>>>>>> 434cb9e2
      * @param {Object} options
      * @param {String} [options.placement=bottom]
      *      Placement of the popper accepted values: `top(-left, -right), right(-left, -right), bottom(-left, -right),
@@ -284,19 +276,10 @@
             attributes: [],
             parent: root.document.body,
             content: '',
-<<<<<<< HEAD
             contentType: 'text',
-            arrow: {
-                tagName: 'div',
-                classNames: [ 'popper__arrow' ],
-                attributes: [ 'x-arrow']
-            }
-=======
-            allowHtml: false,
             arrowTagName: 'div',
             arrowClassNames: [ 'popper__arrow' ],
             arrowAttributes: [ 'x-arrow']
->>>>>>> 434cb9e2
         };
         config = Object.assign({}, defaultConfig, config);
 
