// @flow
import type { Placement } from '../enums';
import type { ModifierArguments, Modifier, Padding } from '../types';
import getOppositePlacement from '../utils/getOppositePlacement';
import getOppositeVariationPlacement from '../utils/getOppositeVariationPlacement';
import getVariationPlacement from '../utils/getVariationPlacement';
import getBasePlacement from '../utils/getBasePlacement';
import mergePaddingObject from '../utils/mergePaddingObject';
import expandToHashMap from '../utils/expandToHashMap';
import { basePlacements, right, bottom, left, top, start, end } from '../enums';

type Options = {
  fallbackPlacements: Array<Placement>,
  padding: Padding,
  checkVariation: boolean,
};

<<<<<<< HEAD
function flip({ state, options, name }: ModifierArguments<Options>) {
  const placement = state.placement;
  const defaultFallbackPlacements = [
    getOppositePlacement(state.options.placement),
  ];
=======
export function flip({ state, options, name }: ModifierArguments<Options>) {
>>>>>>> d18a22fe
  const {
    fallbackPlacements: preFallbackPlacements = [
      getOppositePlacement(state.options.placement),
    ],
    padding = 0,
    checkVariation = true,
  } = options;

  // If all placements don't fit, we want to use the originally specified one
  // in options as the last
  const fallbackPlacements = preFallbackPlacements.concat(
    state.options.placement
  );

  const overflow = state.modifiersData['detectOverflow:flip'].overflowOffsets;
  const flipIndex = state.modifiersData[name].index;
  const paddingObject = mergePaddingObject(
    typeof padding !== 'number'
      ? padding
      : expandToHashMap(padding, basePlacements)
  );

  const placementOrder = [state.options.placement, ...fallbackPlacements];

  let flippedPlacement: Placement = placementOrder[flipIndex];

  if (!flippedPlacement) {
    return state;
  }

  const basePlacement = getBasePlacement(flippedPlacement);
  const fitsOnMainAxis =
    overflow[basePlacement] + paddingObject[basePlacement] <= 0;

  // Check alt axis to see if we can switch variation placements
  const variation = getVariationPlacement(flippedPlacement);
  if (variation && checkVariation && fitsOnMainAxis) {
    const isVertical = [top, bottom].includes(basePlacement);
    const isStartVariation = variation === start;
    const len = isVertical ? 'width' : 'height';

    const sideA = isStartVariation
      ? isVertical
        ? right
        : bottom
      : isVertical
      ? left
      : top;
    const sideB = isStartVariation
      ? isVertical
        ? left
        : top
      : isVertical
      ? right
      : bottom;

    const fitsA = overflow[sideA] + paddingObject[sideA] <= 0;
    const fitsB = overflow[sideB] + paddingObject[sideB] <= 0;

    const oppositeVariation = variation === start ? end : start;
    const oppositePlacement = getOppositeVariationPlacement(flippedPlacement);
    const storedVariation = state.modifiersData[`${name}#persistent`];

    const condition =
      state.measures.popper[len] < state.measures.reference[len]
        ? fitsA && !fitsB
        : !fitsA && fitsB;

    if (condition) {
      state.modifiersData[`${name}#persistent`] = oppositeVariation;
      flippedPlacement = oppositePlacement;
    } else if (storedVariation) {
      state.modifiersData[`${name}#persistent`] = variation;
      flippedPlacement = (`${basePlacement}-${storedVariation}`: any);
    }
  }

  if (!fitsOnMainAxis) {
    state.modifiersData[name].index += 1;
    state.reset = true;
    return state;
  } else if (fitsOnMainAxis && state.placement !== flippedPlacement) {
    state.placement = flippedPlacement;
    state.reset = true;
    return state;
  }

  return state;
}

export default ({
  name: 'flip',
  enabled: true,
  phase: 'main',
  fn: flip,
  requires: ['detectOverflow:flip'],
  optionallyRequires: ['offset'],
  data: { index: 0 },
}: Modifier<Options>);<|MERGE_RESOLUTION|>--- conflicted
+++ resolved
@@ -15,15 +15,7 @@
   checkVariation: boolean,
 };
 
-<<<<<<< HEAD
 function flip({ state, options, name }: ModifierArguments<Options>) {
-  const placement = state.placement;
-  const defaultFallbackPlacements = [
-    getOppositePlacement(state.options.placement),
-  ];
-=======
-export function flip({ state, options, name }: ModifierArguments<Options>) {
->>>>>>> d18a22fe
   const {
     fallbackPlacements: preFallbackPlacements = [
       getOppositePlacement(state.options.placement),
